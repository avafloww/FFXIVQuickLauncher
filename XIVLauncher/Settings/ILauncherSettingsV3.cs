--- conflicted
+++ resolved
@@ -33,12 +33,9 @@
         decimal DalamudInjectionDelayMs { get; set; }
         bool? KeepPatches { get; set; }
         bool? OptOutMbCollection { get; set; }
-<<<<<<< HEAD
         bool? HasComplainedAboutAdmin { get; set; }
         string LastVersion { get; set; }
-=======
         bool? IsTorrentMode { get; set; }
->>>>>>> 5b68aba5
 
         #endregion
     }
