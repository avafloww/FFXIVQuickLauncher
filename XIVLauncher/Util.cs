--- conflicted
+++ resolved
@@ -1,4 +1,4 @@
-<<<<<<< HEAD
+using System;
 using System.Diagnostics;
 using System.IO;
 using System.Linq;
@@ -35,94 +35,34 @@
 
         public static bool IsValidFFXIVPath(string path)
         {
-            return Directory.Exists(Path.Combine(path, "game")) && Directory.Exists(Path.Combine(path, "boot"));
-        }
-
-        private static readonly string[] PathsToTry = 
-        {
-            "C:\\SquareEnix\\FINAL FANTASY XIV - A Realm Reborn",
-            "C:\\Program Files (x86)\\Steam\\steamapps\\common\\FINAL FANTASY XIV Online",
-            "C:\\Program Files (x86)\\Steam\\steamapps\\common\\FINAL FANTASY XIV - A Realm Reborn",
-            "C:\\Program Files (x86)\\FINAL FANTASY XIV - A Realm Reborn"
-        };
-
-        public static string TryGamePaths()
-        {
-            foreach (var path in PathsToTry)
-            {
-                if (Directory.Exists(path) && IsValidFFXIVPath(path))
-                    return path;
-            }
-
-            return null;
-        }
-
-        public static bool IsWindowsDarkModeEnabled()
-        {
-            return (int) Registry.GetValue("HKEY_CURRENT_USER\\Software\\Microsoft\\Windows\\CurrentVersion\\Themes\\Personalize", "AppsUseLightTheme", 0x1) == 0x0;
-        }
-    }
-=======
-using System;
-using System.Diagnostics;
-using System.IO;
-using System.Linq;
-using System.Reflection;
-using System.Runtime.CompilerServices;
-using System.Windows;
-
-namespace XIVLauncher
-{
-    public static class Util
-    {
-        public static void ShowError(string message, string caption, [CallerMemberName] string callerName = "", [CallerLineNumber] int callerLineNumber = 0)
-        {
-            MessageBox.Show($"{message}\n\n{callerName} L{callerLineNumber}", caption, MessageBoxButton.OK,
-                MessageBoxImage.Error);
-        }
-        
-        /// <summary> Gets the git hash value from the assembly
-        /// or null if it cannot be found. </summary>
-        public static string GetGitHash()
-        {
-            var asm = typeof(Util).Assembly;
-            var attrs = asm.GetCustomAttributes<AssemblyMetadataAttribute>();
-            return attrs.FirstOrDefault(a => a.Key == "GitHash")?.Value;
-        }
-
-        public static string GetAssemblyVersion()
-        {
-            var assembly = System.Reflection.Assembly.GetExecutingAssembly();
-            var fvi = FileVersionInfo.GetVersionInfo(assembly.Location);
-            return fvi.FileVersion;
-        }
-
-        public static bool IsValidFFXIVPath(string path)
-        {
             if (String.IsNullOrEmpty(path))
                 return false;
 
             return Directory.Exists(Path.Combine(path, "game")) && Directory.Exists(Path.Combine(path, "boot"));
-        }
-
-        private static readonly string[] PathsToTry = 
-        {
-            "C:\\SquareEnix\\FINAL FANTASY XIV - A Realm Reborn",
-            "C:\\Program Files (x86)\\Steam\\steamapps\\common\\FINAL FANTASY XIV Online",
-            "C:\\Program Files (x86)\\Steam\\steamapps\\common\\FINAL FANTASY XIV - A Realm Reborn",
-            "C:\\Program Files (x86)\\FINAL FANTASY XIV - A Realm Reborn"
-        };
-
-        public static string TryGamePaths()
-        {
-            foreach (var path in PathsToTry)
-            {
-                if (Directory.Exists(path) && IsValidFFXIVPath(path))
-                    return path;
-            }
-
-            return null;
-        }
+        }
+
+        private static readonly string[] PathsToTry = 
+        {
+            "C:\\SquareEnix\\FINAL FANTASY XIV - A Realm Reborn",
+            "C:\\Program Files (x86)\\Steam\\steamapps\\common\\FINAL FANTASY XIV Online",
+            "C:\\Program Files (x86)\\Steam\\steamapps\\common\\FINAL FANTASY XIV - A Realm Reborn",
+            "C:\\Program Files (x86)\\FINAL FANTASY XIV - A Realm Reborn"
+        };
+
+        public static string TryGamePaths()
+        {
+            foreach (var path in PathsToTry)
+            {
+                if (Directory.Exists(path) && IsValidFFXIVPath(path))
+                    return path;
+            }
+
+            return null;
+        }
+
+        public static bool IsWindowsDarkModeEnabled()
+        {
+            return (int) Registry.GetValue("HKEY_CURRENT_USER\\Software\\Microsoft\\Windows\\CurrentVersion\\Themes\\Personalize", "AppsUseLightTheme", 0x1) == 0x0;
+        }
     }
->>>>>>> 52f403c4
 }