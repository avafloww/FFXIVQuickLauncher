--- conflicted
+++ resolved
@@ -1,58 +1,3 @@
-﻿using System.Reflection;
+using System.Reflection;
 
-<<<<<<< HEAD
-=======
-// General Information about an assembly is controlled through the following
-// set of attributes. Change these attribute values to modify the information
-// associated with an assembly.
-[assembly: AssemblyTitle("XIVLauncher")]
-[assembly: AssemblyDescription("Custom launcher for FFXIV.")]
-[assembly: AssemblyConfiguration("")]
-[assembly: AssemblyCompany("goatsoft")]
-[assembly: AssemblyProduct("XIVLauncher")]
-[assembly: AssemblyCopyright("Copyright © goaaats 2020")]
-[assembly: AssemblyTrademark("")]
-[assembly: AssemblyCulture("")]
-
-// Setting ComVisible to false makes the types in this assembly not visible
-// to COM components.  If you need to access a type in this assembly from
-// COM, set the ComVisible attribute to true on that type.
-[assembly: ComVisible(false)]
-
-//In order to begin building localizable applications, set
-//<UICulture>CultureYouAreCodingWith</UICulture> in your .csproj file
-//inside a <PropertyGroup>.  For example, if you are using US english
-//in your source files, set the <UICulture> to en-US.  Then uncomment
-//the NeutralResourceLanguage attribute below.  Update the "en-US" in
-//the line below to match the UICulture setting in the project file.
-
-//[assembly: NeutralResourcesLanguage("en-US", UltimateResourceFallbackLocation.Satellite)]
-
-
-[assembly: ThemeInfo(
-    ResourceDictionaryLocation.None, //where theme specific resource dictionaries are located
-                                     //(used if a resource is not found in the page,
-                                     // or application resource dictionaries)
-    ResourceDictionaryLocation.SourceAssembly //where the generic resource dictionary is located
-                                              //(used if a resource is not found in the page,
-                                              // app, or any theme specific resource dictionaries)
-)]
-
-
-// Version information for an assembly consists of the following four values:
-//
-//      Major Version
-//      Minor Version
-//      Build Number
-//      Revision
-//
-// You can specify all the values or you can default the Build and Revision Numbers
-// by using the '*' as shown below:
-// [assembly: AssemblyVersion("1.0.*")]
-[assembly: AssemblyVersion("5.5.8.0")]
-[assembly: AssemblyFileVersion("5.5.8.0")]
-[assembly: NeutralResourcesLanguage("en")]
-
-// Squirrel-Awareness
->>>>>>> 5ea80c0b
-[assembly: AssemblyMetadata("SquirrelAwareVersion", "1")]
+[assembly: AssemblyMetadata("SquirrelAwareVersion", "1")]