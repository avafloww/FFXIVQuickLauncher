--- conflicted
+++ resolved
@@ -142,11 +142,7 @@
         };
         DalamudUpdater.Run();
 
-<<<<<<< HEAD
         UpdateCompatibilityTools();
-=======
-        CompatibilityTools = new CompatibilityTools(storage, Config.GameConfigPath);
->>>>>>> 01c1de06
 
         Log.Debug("Creating veldrid devices...");
 
@@ -255,6 +251,7 @@
     public static void UpdateCompatibilityTools()
     {
         var wineLogFile = new FileInfo(Path.Combine(storage.GetFolder("logs").FullName, "wine.log"));
-        CompatibilityTools = new CompatibilityTools(Config.WineStartupType, Config.WineBinaryPath, storage, Config.DxvkHudType, Config.WineDebugVars, wineLogFile);
+        CompatibilityTools = new CompatibilityTools(Config.WineStartupType, Config.WineBinaryPath,
+            storage, Config.DxvkHudType, Config.WineDebugVars, wineLogFile, Config.GameConfigPath);
     }
 }