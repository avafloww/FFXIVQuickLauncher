﻿using System.Diagnostics;
using ImGuiNET;
using System.Numerics;
using System.Runtime.InteropServices;
using CheapLoc;
using Serilog;
using XIVLauncher.Common;
using XIVLauncher.Common.Addon;
using XIVLauncher.Common.Dalamud;
using XIVLauncher.Common.Game;
using XIVLauncher.Common.Game.Patch;
using XIVLauncher.Common.Game.Patch.Acquisition;
using XIVLauncher.Common.Game.Patch.PatchList;
using XIVLauncher.Common.PlatformAbstractions;
using XIVLauncher.Common.Windows;
using XIVLauncher.Common.Unix;
using XIVLauncher.Common.Unix.Compatibility;
using XIVLauncher.Core.Accounts;

namespace XIVLauncher.Core.Components.MainPage;

public class MainPage : Page
{
    private readonly LoginFrame loginFrame;
    private readonly NewsFrame newsFrame;
    private readonly ActionButtons actionButtons;

    public bool IsLoggingIn { get; private set; }

    public MainPage(LauncherApp app)
        : base(app)
    {
        this.loginFrame = new LoginFrame(this);
        this.newsFrame = new NewsFrame(app);

        this.actionButtons = new ActionButtons();

        this.AccountSwitcher = new AccountSwitcher(app.Accounts);
        this.AccountSwitcher.AccountChanged += this.AccountSwitcherOnAccountChanged;

        this.loginFrame.OnLogin += this.ProcessLogin;
        this.actionButtons.OnSettingsButtonClicked += () => this.App.State = LauncherApp.LauncherState.Settings;

        this.Padding = new Vector2(32f, 32f);

        var savedAccount = App.Accounts.CurrentAccount;

        if (savedAccount != null) this.SwitchAccount(savedAccount, false);
    }

    public AccountSwitcher AccountSwitcher { get; private set; }

    public override void Draw()
    {
        base.Draw();

        ImGui.PushStyleVar(ImGuiStyleVar.WindowPadding, new Vector2(32f, 32f));
        this.newsFrame.Draw();

        ImGui.SameLine();

        this.AccountSwitcher.Draw();
        this.loginFrame.Draw();

        this.actionButtons.Draw();
    }

    public void ReloadNews() => this.newsFrame.ReloadNews();

    private void SwitchAccount(XivAccount account, bool saveAsCurrent)
    {
        this.loginFrame.Username = account.UserName;
        this.loginFrame.IsOtp = account.UseOtp;
        this.loginFrame.IsSteam = account.UseSteamServiceAccount;
        this.loginFrame.IsAutoLogin = App.Settings.IsAutologin ?? false;

        if (account.SavePassword)
            this.loginFrame.Password = account.Password;

        if (saveAsCurrent)
        {
            App.Accounts.CurrentAccount = account;
        }
    }

    private void AccountSwitcherOnAccountChanged(object? sender, XivAccount e)
    {
        SwitchAccount(e, true);
    }

    private void ProcessLogin(LoginAction action)
    {
        if (this.IsLoggingIn)
            return;

        this.App.StartLoading("Logging in...");

        Task.Run(async () =>
        {
            if (Util.CheckIsGameOpen() && action == LoginAction.Repair)
            {
                App.ShowMessageBlocking("The game and/or the official launcher are open. XIVLauncher cannot repair the game if this is the case.\nPlease close them and try again.", "XIVLauncher");

                Reactivate();
                return;
            }

            if (Repository.Ffxiv.GetVer(App.Settings.GamePath) == Constants.BASE_GAME_VERSION &&
                App.Settings.IsUidCacheEnabled == true)
            {
                App.ShowMessageBlocking(
                    "You enabled the UID cache in the patcher settings.\nThis setting does not allow you to reinstall FFXIV.\n\nIf you want to reinstall FFXIV, please take care to disable it first.",
                    "XIVLauncher Error");

                this.Reactivate();
                return;
            }

            IsLoggingIn = true;

            await this.Login(this.loginFrame.Username, this.loginFrame.Password, this.loginFrame.IsOtp, this.loginFrame.IsSteam, false, action);
        }).ContinueWith(t =>
        {
            if (!App.HandleContinationBlocking(t))
                this.Reactivate();
        });
    }

    public async Task Login(string username, string password, bool isOtp, bool isSteam, bool doingAutoLogin, LoginAction action)
    {
        if (action == LoginAction.Fake)
        {
            App.Launcher.LaunchGame(new WindowsGameRunner(null, false, DalamudLoadMethod.DllInject), "0", 1, 2, false, "", App.Settings.GamePath, true, ClientLanguage.Japanese, true,
                DpiAwareness.Unaware);
            return;
        }

        var bootRes = await HandleBootCheck().ConfigureAwait(false);

        if (!bootRes)
            return;

        var otp = string.Empty;

        if (isOtp)
        {
            App.AskForOtp();
            otp = App.WaitForOtp();
        }

        if (otp == null)
            return;

        PersistAccount(username, password, isOtp, isSteam);

        var loginResult = await TryLoginToGame(username, password, otp, isSteam, action).ConfigureAwait(false);

        var result = await TryProcessLoginResult(loginResult, isSteam, action).ConfigureAwait(false);
        if (result)
            Environment.Exit(0);
    }

    private async Task<Launcher.LoginResult> TryLoginToGame(string username, string password, string otp, bool isSteam, LoginAction action)
    {
        bool? gateStatus = null;

#if !DEBUG
        try
        {
            // TODO: Also apply the login status fix here
            var gate = await App.Launcher.GetGateStatus(App.Settings.ClientLanguage ?? ClientLanguage.English).ConfigureAwait(false);
            gateStatus = gate.Status;
        }
        catch (Exception ex)
        {
            Log.Error(ex, "Could not obtain gate status");
        }

        if (gateStatus == null)
        {
            /*
            CustomMessageBox.Builder.NewFrom(Loc.Localize("GateUnreachable", "The login servers could not be reached. This usually indicates that the game is under maintenance, or that your connection to the login servers is unstable.\n\nPlease try again later."))
                            .WithImage(MessageBoxImage.Asterisk)
                            .WithButtons(MessageBoxButton.OK)
                            .WithShowHelpLinks(true)
                            .WithCaption("XIVLauncher")
                            .WithParentWindow(_window)
                            .Show();
                            */

            App.ShowMessageBlocking("Login servers could not be reached or maintenance is in progress. This might be a problem with your connection.");

            return null;
        }

        if (gateStatus == false)
        {
            /*
            CustomMessageBox.Builder.NewFrom(Loc.Localize("GateClosed", "FFXIV is currently under maintenance. Please try again later or see official sources for more information."))
                            .WithImage(MessageBoxImage.Asterisk)
                            .WithButtons(MessageBoxButton.OK)
                            .WithCaption("XIVLauncher")
                            .WithParentWindow(_window)
                            .Show();*/

            App.ShowMessageBlocking("Maintenance is in progress.");

            return null;
        }
#endif

        try
        {
            var enableUidCache = App.Settings.IsUidCacheEnabled ?? false;
            var gamePath = App.Settings.GamePath;

            if (action == LoginAction.Repair)
                return await App.Launcher.Login(username, password, otp, isSteam, false, gamePath, true, App.Settings.IsFt.GetValueOrDefault(false)).ConfigureAwait(false);
            else
                return await App.Launcher.Login(username, password, otp, isSteam, enableUidCache, gamePath, false, App.Settings.IsFt.GetValueOrDefault(false)).ConfigureAwait(false);
        }
        catch (Exception ex)
        {
            Log.Error(ex, "Could not login to game");
            throw;
        }
    }

    private async Task<bool> TryProcessLoginResult(Launcher.LoginResult loginResult, bool isSteam, LoginAction action)
    {
        if (loginResult.State == Launcher.LoginState.NoService)
        {
            /*
            CustomMessageBox.Show(
                Loc.Localize("LoginNoServiceMessage",
                    "This Square Enix account cannot play FINAL FANTASY XIV. Please make sure that you have an active subscription and that it is paid up.\n\nIf you bought FINAL FANTASY XIV on Steam, make sure to check the \"Use Steam service account\" checkbox while logging in.\nIf Auto-Login is enabled, hold shift while starting to access settings."),
                "Error",
                MessageBoxButton.OK, MessageBoxImage.Error, showHelpLinks: false, showDiscordLink: false, parentWindow: _window);
                */

            throw new Exception("No service account or subscription");

            return false;
        }

        if (loginResult.State == Launcher.LoginState.NoTerms)
        {
            /*
            CustomMessageBox.Show(
                Loc.Localize("LoginAcceptTermsMessage",
                    "Please accept the FINAL FANTASY XIV Terms of Use in the official launcher."),
                "Error", MessageBoxButton.OK, MessageBoxImage.Error, showOfficialLauncher: true, parentWindow: _window);
                */

            throw new Exception("Need to accept terms of use");

            return false;
        }

        /*
         * The server requested us to patch Boot, even though in order to get to this code, we just checked for boot patches.
         *
         * This means that something or someone modified boot binaries without our involvement.
         * We have no way to go back to a "known" good state other than to do a full reinstall.
         *
         * This has happened multiple times with users that have viruses that infect other EXEs and change their hashes, causing the update
         * server to reject our boot hashes.
         *
         * In the future we may be able to just delete /boot and run boot patches again, but this doesn't happen often enough to warrant the
         * complexity and if boot is fucked game probably is too.
         */
        if (loginResult.State == Launcher.LoginState.NeedsPatchBoot)
        {
            /*
            CustomMessageBox.Show(
                Loc.Localize("EverythingIsFuckedMessage",
                    "Certain essential game files were modified/broken by a third party and the game can neither update nor start.\nYou have to reinstall the game to continue.\n\nIf this keeps happening, please contact us via Discord."),
                "Error", MessageBoxButton.OK, MessageBoxImage.Error, parentWindow: _window);
                */

            throw new Exception("Boot conflict, need reinstall");

            return false;
        }

        if (action == LoginAction.Repair)
        {
            try
            {
                if (loginResult.State == Launcher.LoginState.NeedsPatchGame)
                {
                    if (!await RepairGame(loginResult).ConfigureAwait(false))
                        return false;

                    loginResult.State = Launcher.LoginState.Ok;
                    action = LoginAction.Game;
                }
                else
                {
                    /*
                    CustomMessageBox.Show(
                        Loc.Localize("LoginRepairResponseIsNotNeedsPatchGame",
                            "The server sent an incorrect response - the repair cannot proceed."),
                        "Error", MessageBoxButton.OK, MessageBoxImage.Error, parentWindow: _window);
                        */
                    throw new Exception("Repair login state not NeedsPatchGame");

                    return false;
                }
            }
            catch (Exception ex)
            {
                /*
                 * We should never reach here.
                 * If server responds badly, then it should not even have reached this point, as error cases should have been handled before.
                 * If RepairGame was unsuccessful, then it should have handled all of its possible errors, instead of propagating it upwards.
                 */
                //CustomMessageBox.Builder.NewFrom(ex, "TryProcessLoginResult/Repair").WithParentWindow(_window).Show();
                throw;

                return false;
            }
        }

        if (loginResult.State == Launcher.LoginState.NeedsPatchGame)
        {
            if (!await InstallGamePatch(loginResult).ConfigureAwait(false))
            {
                Log.Error("patchSuccess != true");
                return false;
            }

            loginResult.State = Launcher.LoginState.Ok;
            action = LoginAction.Game;
        }

        if (action == LoginAction.GameNoLaunch)
        {
            App.ShowMessageBlocking(
                Loc.Localize("LoginNoStartOk",
                    "An update check was executed and any pending updates were installed."), "XIVLauncher");

            return false;
        }

        Debug.Assert(loginResult.State == Launcher.LoginState.Ok);

        Hide();

        while (true)
        {
            List<Exception> exceptions = new();

            try
            {
                using var process = await StartGameAndAddon(loginResult, isSteam, action == LoginAction.GameNoDalamud).ConfigureAwait(false);

                if (process.ExitCode != 0 && (App.Settings.TreatNonZeroExitCodeAsFailure ?? false))
                {
                    throw new Exception("Game exited with non-zero exit code");

                    /*
                    switch (new CustomMessageBox.Builder()
                            .WithTextFormatted(
                                Loc.Localize("LaunchGameNonZeroExitCode",
                                    "It looks like the game has exited with a fatal error. Do you want to relaunch the game?\n\nExit code: 0x{0:X8}"),
                                (uint)process.ExitCode)
                            .WithImage(MessageBoxImage.Exclamation)
                            .WithShowHelpLinks(true)
                            .WithShowDiscordLink(true)
                            .WithShowNewGitHubIssue(true)
                            .WithButtons(MessageBoxButton.YesNoCancel)
                            .WithDefaultResult(MessageBoxResult.Yes)
                            .WithCancelResult(MessageBoxResult.No)
                            .WithYesButtonText(Loc.Localize("LaunchGameRelaunch", "_Relaunch"))
                            .WithNoButtonText(Loc.Localize("LaunchGameClose", "_Close"))
                            .WithCancelButtonText(Loc.Localize("LaunchGameDoNotAskAgain", "_Don't ask again"))
                            .WithParentWindow(_window)
                            .Show())
                    {
                        case MessageBoxResult.Yes:
                            continue;

                        case MessageBoxResult.No:
                            return true;

                        case MessageBoxResult.Cancel:
                            App.Settings.TreatNonZeroExitCodeAsFailure = false;
                            return true;
                    }
                    */
                }

                return true;
            }
            /*
            catch (AggregateException ex)
            {
                Log.Error(ex, "StartGameAndError resulted in one or more exceptions.");

                exceptions.Add(ex.Flatten().InnerException);
            }
            */
            catch (Exception ex)
            {
                Log.Error(ex, "StartGameAndError resulted in an exception.");

                exceptions.Add(ex);
                throw;
            }

            /*
            var builder = new CustomMessageBox.Builder()
                          .WithImage(MessageBoxImage.Error)
                          .WithShowHelpLinks(true)
                          .WithShowDiscordLink(true)
                          .WithShowNewGitHubIssue(true)
                          .WithButtons(MessageBoxButton.YesNo)
                          .WithDefaultResult(MessageBoxResult.No)
                          .WithCancelResult(MessageBoxResult.No)
                          .WithYesButtonText(Loc.Localize("LaunchGameRetry", "_Try again"))
                          .WithNoButtonText(Loc.Localize("LaunchGameClose", "_Close"))
                          .WithParentWindow(_window);

            //NOTE(goat): This HAS to handle all possible exceptions from StartGameAndAddon!!!!!
            List<string> summaries = new();
            List<string> actionables = new();
            List<string> descriptions = new();

            foreach (var exception in exceptions)
            {
                switch (exception)
                {
                    case GameExitedException:
                        var count = 0;

                        foreach (var processName in new string[] { "ffxiv_dx11", "ffxiv" })
                        {
                            foreach (var process in Process.GetProcessesByName(processName))
                            {
                                count++;
                                process.Dispose();
                            }
                        }

                        if (count >= 2)
                        {
                            summaries.Add(Loc.Localize("MultiboxDeniedWarningSummary",
                                "You can't launch more than two instances of the game by default."));
                            actionables.Add(string.Format(
                                Loc.Localize("MultiboxDeniedWarningActionable",
                                    "Please check if there is an instance of the game that did not close correctly. (Detected: {0})"),
                                count));
                            descriptions.Add(null);

                            builder.WithButtons(MessageBoxButton.YesNoCancel)
                                   .WithDefaultResult(MessageBoxResult.Yes)
                                   .WithCancelButtonText(Loc.Localize("LaunchGameKillThenRetry", "_Kill then try again"));
                        }
                        else
                        {
                            summaries.Add(Loc.Localize("GameExitedPrematurelyErrorSummary",
                                "XIVLauncher could not detect that the game started correctly."));
                            actionables.Add(Loc.Localize("GameExitedPrematurelyErrorActionable",
                                "This may be a temporary issue. Please try restarting your PC. It is possible that your game installation is not valid."));
                            descriptions.Add(null);
                        }

                        break;

                    case BinaryNotPresentException:
                        summaries.Add(Loc.Localize("BinaryNotPresentErrorSummary",
                            "Could not find the game executable."));
                        actionables.Add(Loc.Localize("BinaryNotPresentErrorActionable",
                            "This might be caused by your antivirus. You may have to reinstall the game."));
                        descriptions.Add(null);
                        break;

                    case IOException:
                        summaries.Add(Loc.Localize("LoginIoErrorSummary",
                            "Could not locate game data files."));
                        summaries.Add(Loc.Localize("LoginIoErrorActionable",
                            "This may mean that the game path set in XIVLauncher isn't preset, e.g. on a disconnected drive or network storage. Please check the game path in the XIVLauncher settings."));
                        descriptions.Add(exception.ToString());
                        break;

                    case Win32Exception win32Exception:
                        summaries.Add(string.Format(
                            Loc.Localize("UnexpectedErrorSummary",
                                "Unexpected error has occurred. ({0})"),
                            $"0x{(uint)win32Exception.HResult:X8}: {win32Exception.Message}"));
                        actionables.Add(Loc.Localize("UnexpectedErrorActionable",
                            "Please report this error."));
                        descriptions.Add(exception.ToString());
                        break;

                    default:
                        summaries.Add(string.Format(
                            Loc.Localize("UnexpectedErrorSummary",
                                "Unexpected error has occurred. ({0})"),
                            exception.Message));
                        actionables.Add(Loc.Localize("UnexpectedErrorActionable",
                            "Please report this error."));
                        descriptions.Add(exception.ToString());
                        break;
                }
            }

            if (exceptions.Count == 1)
            {
                builder.WithText($"{summaries[0]}\n\n{actionables[0]}")
                       .WithDescription(descriptions[0]);
            }
            else
            {
                builder.WithText(Loc.Localize("MultipleErrors", "Multiple errors have occurred."));

                for (var i = 0; i < summaries.Count; i++)
                {
                    builder.WithAppendText($"\n{i + 1}. {summaries[i]}\n    => {actionables[i]}");
                    if (string.IsNullOrWhiteSpace(descriptions[i]))
                        continue;
                    builder.WithAppendDescription($"########## Exception {i + 1} ##########\n{descriptions[i]}\n\n");
                }
            }

            if (descriptions.Any(x => x != null))
                builder.WithAppendSettingsDescription("Login");


            switch (builder.Show())
            {
                case MessageBoxResult.Yes:
                    continue;

                case MessageBoxResult.No:
                    return false;

                case MessageBoxResult.Cancel:
                    for (var pass = 0; pass < 8; pass++)
                    {
                        var allKilled = true;

                        foreach (var processName in new string[] { "ffxiv_dx11", "ffxiv" })
                        {
                            foreach (var process in Process.GetProcessesByName(processName))
                            {
                                allKilled = false;

                                try
                                {
                                    process.Kill();
                                }
                                catch (Exception ex2)
                                {
                                    Log.Warning(ex2, "Could not kill process (PID={0}, name={1})", process.Id, process.ProcessName);
                                }
                                finally
                                {
                                    process.Dispose();
                                }
                            }
                        }

                        if (allKilled)
                            break;
                    }

                    Task.Delay(1000).Wait();
                    continue;
            }
            */
        }
    }

    public async Task<Process> StartGameAndAddon(Launcher.LoginResult loginResult, bool isSteam, bool forceNoDalamud)
    {
        var dalamudOk = false;

        IDalamudRunner dalamudRunner;
        IDalamudCompatibilityCheck dalamudCompatCheck;

        switch (Environment.OSVersion.Platform)
        {
            case PlatformID.Win32NT:
                dalamudRunner = new WindowsDalamudRunner();
                dalamudCompatCheck = new WindowsDalamudCompatibilityCheck();
                break;
            case PlatformID.Unix:
                dalamudRunner = new UnixDalamudRunner(Program.CompatibilityTools, Program.DotnetRuntime);
                dalamudCompatCheck = new UnixDalamudCompatibilityCheck();
                break;
            default:
                throw new NotImplementedException();
        }

        var dalamudLauncher = new DalamudLauncher(dalamudRunner, Program.DalamudUpdater, App.Settings.DalamudLoadMethod.GetValueOrDefault(DalamudLoadMethod.DllInject),
            App.Settings.GamePath, App.Settings.ClientLanguage ?? ClientLanguage.English, App.Settings.DalamudLoadDelay);

        try
        {
            dalamudCompatCheck.EnsureCompatibility();
        }
        catch (IDalamudCompatibilityCheck.NoRedistsException ex)
        {
            Log.Error(ex, "No Dalamud Redists found");

            throw;
            /*
            CustomMessageBox.Show(
                Loc.Localize("DalamudVc2019RedistError",
                    "The XIVLauncher in-game addon needs the Microsoft Visual C++ 2015-2019 redistributable to be installed to continue. Please install it from the Microsoft homepage."),
                "XIVLauncher", MessageBoxButton.OK, MessageBoxImage.Exclamation, parentWindow: _window);
                */
        }
        catch (IDalamudCompatibilityCheck.ArchitectureNotSupportedException ex)
        {
            Log.Error(ex, "Architecture not supported");

            throw;
            /*
            CustomMessageBox.Show(
                Loc.Localize("DalamudArchError",
                    "Dalamud cannot run your computer's architecture. Please make sure that you are running a 64-bit version of Windows.\nIf you are using Windows on ARM, please make sure that x64-Emulation is enabled for XIVLauncher."),
                "XIVLauncher", MessageBoxButton.OK, MessageBoxImage.Exclamation, parentWindow: _window);
                */
        }

        if (App.Settings.DalamudEnabled.GetValueOrDefault(true) && !forceNoDalamud && App.Settings.IsDx11.GetValueOrDefault(true))
        {
            try
            {
                dalamudOk = dalamudLauncher.HoldForUpdate(App.Settings.GamePath);
            }
            catch (DalamudRunnerException ex)
            {
                Log.Error(ex, "Couldn't ensure Dalamud runner");

                var runnerErrorMessage = Loc.Localize("DalamudRunnerError",
                    "Could not launch Dalamud successfully. This might be caused by your antivirus.\nTo prevent this, please add an exception for the folder \"%AppData%\\XIVLauncher\\addons\".");

                throw;
                /*
                CustomMessageBox.Builder
                                .NewFrom(runnerErrorMessage)
                                .WithImage(MessageBoxImage.Error)
                                .WithButtons(MessageBoxButton.OK)
                                .WithShowHelpLinks()
                                .WithParentWindow(_window)
                                .Show();
                                */
            }
        }

        IGameRunner runner;

        var gameArgs = App.Settings.AdditionalArgs ?? string.Empty;

        if (Environment.OSVersion.Platform == PlatformID.Win32NT)
        {
            runner = new WindowsGameRunner(dalamudLauncher, dalamudOk, App.Settings.DalamudLoadMethod.GetValueOrDefault(DalamudLoadMethod.DllInject));
        }
        else if (Environment.OSVersion.Platform == PlatformID.Unix)
        {
            if (App.Settings.WineStartupType == WineStartupType.Custom && App.Settings.WineBinaryPath == null)
                throw new Exception("Custom wine binary path wasn't set.");

            var signal = new ManualResetEvent(false);
            var isFailed = false;

            if (App.Settings.WineStartupType == WineStartupType.Managed) {
                var _ = Task.Run(async () =>
                {
                    await Program.CompatibilityTools.EnsureTool().ConfigureAwait(false);
                    Program.CompatibilityTools.EnsureGameFixes(Program.Config.GameConfigPath);
                }).ContinueWith(t =>
                {
                    isFailed = t.IsFaulted || t.IsCanceled;

                    if (isFailed)
                        Log.Error(t.Exception, "Couldn't ensure compatibility tool");

                    signal.Set();
                });

                App.StartLoading("Ensuring compatibility tool...");
                signal.WaitOne();
                signal.Dispose();

                if (isFailed)
                    return null;
            }

<<<<<<< HEAD
            var wineLogFile = new FileInfo(Path.Combine(App.Storage.GetFolder("logs").FullName, "wine.log"));
            runner = new UnixGameRunner(App.Settings.WineStartupType ?? WineStartupType.Command, App.Settings.WineStartCommandLine, Program.CompatibilityTools, App.Settings.DxvkHudType,
                App.Settings.GameModeEnabled ?? false, App.Settings.DxvkAsyncEnabled ?? true, App.Settings.ESyncEnabled ?? false, App.Settings.FSyncEnabled ?? false, App.Settings.WineDebugVars ?? string.Empty, wineLogFile, 
                dalamudLauncher, dalamudOk);
=======
            runner = new UnixGameRunner(Program.CompatibilityTools, dalamudLauncher, dalamudOk, App.Settings.DalamudLoadMethod, Program.DotnetRuntime);

            gameArgs += $" UserPath={Program.CompatibilityTools.UnixToWinePath(App.Settings.GameConfigPath.FullName)}";
            gameArgs = gameArgs.Trim();
>>>>>>> e3d40391
        }
        else
        {
            throw new NotImplementedException();
        }

        // We won't do any sanity checks here anymore, since that should be handled in StartLogin
        var launched = App.Launcher.LaunchGame(runner,
            loginResult.UniqueId,
            loginResult.OauthLogin.Region,
            loginResult.OauthLogin.MaxExpansion,
            isSteam,
            gameArgs,
            App.Settings.GamePath,
            App.Settings.IsDx11 ?? true,
            App.Settings.ClientLanguage.GetValueOrDefault(ClientLanguage.English),
            App.Settings.IsEncryptArgs.GetValueOrDefault(true),
            App.Settings.DpiAwareness.GetValueOrDefault(DpiAwareness.Unaware));

        if (launched == null)
        {
            Log.Information("GameProcess was null...");
            IsLoggingIn = false;
            return null;
        }

        // This is a Windows process handle on Windows, a Wine pid on Unix-like systems
        var gamePid = 0;

        if (Environment.OSVersion.Platform == PlatformID.Win32NT)
        {
            var process = launched as Process;
            gamePid = process!.Id;
        }
        else if (Environment.OSVersion.Platform == PlatformID.Unix)
        {
            gamePid = (int)launched;
        }

        var addonMgr = new AddonManager();

        try
        {
            App.Settings.Addons ??= new List<AddonEntry>();

            var addons = App.Settings.Addons.Where(x => x.IsEnabled).Select(x => x.Addon).Cast<IAddon>().ToList();

            addonMgr.RunAddons(gamePid, addons);
        }
        catch (Exception ex)
        {
            /*
            CustomMessageBox.Builder
                            .NewFrom(ex, "Addons")
                            .WithAppendText("\n\n")
                            .WithAppendText(Loc.Localize("AddonLoadError",
                                "This could be caused by your antivirus, please check its logs and add any needed exclusions."))
                            .WithParentWindow(_window)
                            .Show();
                            */

            IsLoggingIn = false;

            addonMgr.StopAddons();
            throw;
        }

        Log.Debug("Waiting for game to exit");

        if (Environment.OSVersion.Platform == PlatformID.Win32NT)
        {
            var process = launched as Process;
            await Task.Run(() => process!.WaitForExit()).ConfigureAwait(false);
        }
        else if (Environment.OSVersion.Platform == PlatformID.Unix)
        {
            Int32 processId = (int)launched;
            while (Program.CompatibilityTools.GetProcessIds("ffxiv_dx11.exe").Contains(processId))
            {
                Thread.Sleep(5000);
            }
            UnixGameRunner.runningPids.Remove(processId);
        }
        // TODO(Linux/macOS):  Translating the Wine pid to a Unix one requires talking to wineserver via Winelib
        //                     and a platform specific binary with headers compatible with the wine version being shipped 
        else
        {
            Environment.Exit(0);
            return null;
        }

        Log.Verbose("Game has exited");

        if (addonMgr.IsRunning)
            addonMgr.StopAddons();

        try
        {
            if (App.Steam.IsValid)
            {
                App.Steam.Shutdown();
            }
        }
        catch (Exception ex)
        {
            Log.Error(ex, "Could not shut down Steam");
        }

        return Process.GetProcessById(gamePid);
    }

    private void PersistAccount(string username, string password, bool isOtp, bool isSteam)
    {
        if (App.Accounts.CurrentAccount != null && App.Accounts.CurrentAccount.UserName.Equals(username) &&
            App.Accounts.CurrentAccount.Password != password &&
            App.Accounts.CurrentAccount.SavePassword)
            App.Accounts.UpdatePassword(App.Accounts.CurrentAccount, password);

        if (App.Accounts.CurrentAccount == null ||
            App.Accounts.CurrentAccount.Id != $"{username}-{isOtp}-{isSteam}")
        {
            var accountToSave = new XivAccount(username)
            {
                Password = password,
                SavePassword = true,
                UseOtp = isOtp,
                UseSteamServiceAccount = isSteam
            };

            App.Accounts.AddAccount(accountToSave);

            App.Accounts.CurrentAccount = accountToSave;
        }
    }

    private async Task<bool> HandleBootCheck()
    {
        try
        {
            if (App.Settings.PatchPath is { Exists: false })
            {
                App.Settings.PatchPath = null;
            }

            App.Settings.PatchPath ??= new DirectoryInfo(Path.Combine(Paths.RoamingPath, "patches"));

            PatchListEntry[] bootPatches = null;

            try
            {
                bootPatches = await App.Launcher.CheckBootVersion(App.Settings.GamePath).ConfigureAwait(false);
            }
            catch (Exception ex)
            {
                Log.Error(ex, "Unable to check boot version.");
                App.ShowMessage(
                    Loc.Localize("CheckBootVersionError",
                        "XIVLauncher was not able to check the boot version for the select game installation. This can happen if a maintenance is currently in progress or if your connection to the version check server is not available. Please report this error if you are able to login with the official launcher, but not XIVLauncher."),
                    "XIVLauncher");

                return false;
            }

            if (bootPatches == null)
                return true;

            return await TryHandlePatchAsync(Repository.Boot, bootPatches, null).ConfigureAwait(false);
        }
        catch (Exception ex)
        {
            App.ShowExceptionBlocking(ex, "PatchBoot");
            Environment.Exit(0);

            return false;
        }
    }

    private Task<bool> InstallGamePatch(Launcher.LoginResult loginResult)
    {
        Debug.Assert(loginResult.State == Launcher.LoginState.NeedsPatchGame,
            "loginResult.State == Launcher.LoginState.NeedsPatchGame ASSERTION FAILED");

        Debug.Assert(loginResult.PendingPatches != null, "loginResult.PendingPatches != null ASSERTION FAILED");

        return TryHandlePatchAsync(Repository.Ffxiv, loginResult.PendingPatches, loginResult.UniqueId);
    }

    private async Task<bool> TryHandlePatchAsync(Repository repository, PatchListEntry[] pendingPatches, string sid)
    {
        using var mutex = new Mutex(false, "XivLauncherIsPatching");

        if (!mutex.WaitOne(0, false))
        {
            App.ShowMessageBlocking(Loc.Localize("PatcherAlreadyInProgress", "XIVLauncher is already patching your game in another instance. Please check if XIVLauncher is still open."),
                "XIVLauncher");
            Environment.Exit(0);
            return false; // This line will not be run.
        }

        if (Util.CheckIsGameOpen())
        {
            App.ShowMessageBlocking(
                Loc.Localize("GameIsOpenError",
                    "The game and/or the official launcher are open. XIVLauncher cannot patch the game if this is the case.\nPlease close the official launcher and try again."),
                "XIVLauncher");

            return false;
        }

        using var installer = new PatchInstaller(App.Settings.KeepPatches ?? false);
        var patcher = new PatchManager(App.Settings.PatchAcquisitionMethod ?? AcquisitionMethod.Aria, App.Settings.PatchSpeedLimit, repository, pendingPatches, App.Settings.GamePath,
            App.Settings.PatchPath, installer, App.Launcher, sid);
        patcher.OnFail += PatcherOnFail;
        installer.OnFail += this.InstallerOnFail;

        /*
        Hide();

        PatchDownloadDialog progressDialog = _window.Dispatcher.Invoke(() =>
        {
            var d = new PatchDownloadDialog(patcher);
            if (_window.IsVisible)
                d.Owner = _window;
            d.Show();
            d.Activate();
            return d;
        });
        */

        this.App.StartLoading($"Now patching {repository.ToString().ToLowerInvariant()}...", canCancel: false, isIndeterminate: false);

        try
        {
            var token = new CancellationTokenSource();
            var statusThread = new Thread(UpdatePatchStatus);

            statusThread.Start();

            void UpdatePatchStatus()
            {
                while (!token.IsCancellationRequested)
                {
                    Thread.Sleep(30);

                    App.LoadingPage.Line2 = string.Format("Working on {0}/{1}", patcher.CurrentInstallIndex, patcher.Downloads.Count);
                    App.LoadingPage.Line3 = string.Format("{0} left to download at {1}/s", Util.BytesToString(patcher.AllDownloadsLength < 0 ? 0 : patcher.AllDownloadsLength),
                        Util.BytesToString(patcher.Speeds.Sum()));

                    App.LoadingPage.Progress = patcher.CurrentInstallIndex / (float)patcher.Downloads.Count;
                }
            }

            try
            {
                var aria2LogFile = new FileInfo(Path.Combine(App.Storage.GetFolder("logs").FullName, "launcher.log"));
                await patcher.PatchAsync(aria2LogFile, false).ConfigureAwait(false);
            }
            finally
            {
                token.Cancel();
                statusThread.Join(3000);
            }

            return true;
        }
        catch (PatchInstallerException ex)
        {
            var message = Loc.Localize("PatchManNoInstaller",
                "The patch installer could not start correctly.\n{0}\n\nIf you have denied access to it, please try again. If this issue persists, please contact us via Discord.");

            App.ShowMessageBlocking(string.Format(message, ex.Message), "XIVLauncher Error");
        }
        catch (NotEnoughSpaceException sex)
        {
            switch (sex.Kind)
            {
                case NotEnoughSpaceException.SpaceKind.Patches:
                    App.ShowMessageBlocking(
                        string.Format(
                            Loc.Localize("FreeSpaceError",
                                "There is not enough space on your drive to download patches.\n\nYou can change the location patches are downloaded to in the settings.\n\nRequired:{0}\nFree:{1}"),
                            Util.BytesToString(sex.BytesRequired), Util.BytesToString(sex.BytesFree)), "XIVLauncher Error");
                    break;

                case NotEnoughSpaceException.SpaceKind.AllPatches:
                    App.ShowMessageBlocking(
                        string.Format(
                            Loc.Localize("FreeSpaceErrorAll",
                                "There is not enough space on your drive to download all patches.\n\nYou can change the location patches are downloaded to in the XIVLauncher settings.\n\nRequired:{0}\nFree:{1}"),
                            Util.BytesToString(sex.BytesRequired), Util.BytesToString(sex.BytesFree)), "XIVLauncher Error");
                    break;

                case NotEnoughSpaceException.SpaceKind.Game:
                    App.ShowMessageBlocking(
                        string.Format(
                            Loc.Localize("FreeSpaceGameError",
                                "There is not enough space on your drive to install patches.\n\nYou can change the location the game is installed to in the settings.\n\nRequired:{0}\nFree:{1}"),
                            Util.BytesToString(sex.BytesRequired), Util.BytesToString(sex.BytesFree)), "XIVLauncher Error");
                    break;

                default:
                    Debug.Assert(false, "HandlePatchAsync:Invalid NotEnoughSpaceException.SpaceKind value.");
                    break;
            }
        }
        catch (Exception ex)
        {
            App.ShowExceptionBlocking(ex, "HandlePatchAsync");
        }
        finally
        {
            App.State = LauncherApp.LauncherState.Main;
        }

        return false;
    }

    private void PatcherOnFail(PatchManager.FailReason reason, string versionId)
    {
        var dlFailureLoc = Loc.Localize("PatchManDlFailure",
            "XIVLauncher could not verify the downloaded game files. Please restart and try again.\n\nThis usually indicates a problem with your internet connection.\nIf this error persists, try using a VPN set to Japan.\n\nContext: {0}\n{1}");

        switch (reason)
        {
            case PatchManager.FailReason.DownloadProblem:
                App.ShowMessageBlocking(string.Format(dlFailureLoc, "Problem", versionId), "XIVLauncher Error");
                break;

            case PatchManager.FailReason.HashCheck:
                App.ShowMessageBlocking(string.Format(dlFailureLoc, "IsHashCheckPass", versionId), "XIVLauncher Error");
                break;

            default:
                throw new ArgumentOutOfRangeException(nameof(reason), reason, null);
        }

        Environment.Exit(0);
    }

    private void InstallerOnFail()
    {
        App.ShowMessageBlocking(
            Loc.Localize("PatchInstallerInstallFailed", "The patch installer ran into an error.\nPlease report this error.\n\nPlease try again or use the official launcher."),
            "XIVLauncher Error");

        Environment.Exit(0);
    }

    private async Task<bool> RepairGame(Launcher.LoginResult loginResult)
    {
        var doLogin = false;
        var mutex = new Mutex(false, "XivLauncherIsPatching");
        /*

        if (mutex.WaitOne(0, false))
        {
            Debug.Assert(loginResult.PendingPatches != null, "loginResult.PendingPatches != null ASSERTION FAILED");
            Debug.Assert(loginResult.PendingPatches.Length != 0, "loginResult.PendingPatches.Length != 0 ASSERTION FAILED");

            Log.Information("STARTING REPAIR");

            using var verify = new PatchVerifier(CommonSettings.Instance, loginResult, 20, loginResult.OauthLogin.MaxExpansion);

            Hide();
            IsEnabled = false;

            var progressDialog = _window.Dispatcher.Invoke(() =>
            {
                var d = new GameRepairProgressWindow(verify);
                if (_window.IsVisible)
                    d.Owner = _window;
                d.Show();
                d.Activate();
                return d;
            });

            for (bool doVerify = true; doVerify;)
            {
                progressDialog.Dispatcher.Invoke(progressDialog.Show);

                verify.Start();
                await verify.WaitForCompletion().ConfigureAwait(false);

                progressDialog.Dispatcher.Invoke(progressDialog.Hide);

                switch (verify.State)
                {
                    case PatchVerifier.VerifyState.Done:
                        switch (CustomMessageBox.Builder
                                                .NewFrom(verify.NumBrokenFiles switch
                                                {
                                                    0 => Loc.Localize("GameRepairSuccess0", "All game files seem to be valid."),
                                                    1 => Loc.Localize("GameRepairSuccess1", "XIVLauncher has successfully repaired 1 game file."),
                                                    _ => string.Format(Loc.Localize("GameRepairSuccessPlural", "XIVLauncher has successfully repaired {0} game files."), verify.NumBrokenFiles),
                                                })
                                                .WithImage(MessageBoxImage.Information)
                                                .WithButtons(MessageBoxButton.YesNoCancel)
                                                .WithYesButtonText(Loc.Localize("GameRepairSuccess_LaunchGame", "_Launch game"))
                                                .WithNoButtonText(Loc.Localize("GameRepairSuccess_VerifyAgain", "_Verify again"))
                                                .WithCancelButtonText(Loc.Localize("GameRepairSuccess_Close", "_Close"))
                                                .WithParentWindow(_window)
                                                .Show())
                        {
                            case MessageBoxResult.Yes:
                                doLogin = true;
                                doVerify = false;
                                break;

                            case MessageBoxResult.No:
                                doLogin = false;
                                doVerify = true;
                                break;

                            case MessageBoxResult.Cancel:
                                doLogin = doVerify = false;
                                break;
                        }

                        break;

                    case PatchVerifier.VerifyState.Error:
                        doLogin = false;

                        if (verify.LastException is NoVersionReferenceException)
                        {
                            doVerify = CustomMessageBox.Builder
                                                       .NewFrom(Loc.Localize("NoVersionReferenceError",
                                                           "The version of the game you are on cannot be repaired by XIVLauncher yet, as reference information is not yet available.\nPlease try again later."))
                                                       .WithImage(MessageBoxImage.Exclamation)
                                                       .WithButtons(MessageBoxButton.OKCancel)
                                                       .WithOkButtonText(Loc.Localize("GameRepairSuccess_TryAgain", "_Try again"))
                                                       .WithParentWindow(_window)
                                                       .Show() == MessageBoxResult.OK;
                        }
                        else
                        {
                            doVerify = CustomMessageBox.Builder
                                                       .NewFrom(verify.LastException, "PatchVerifier")
                                                       .WithAppendText("\n\n")
                                                       .WithAppendText(Loc.Localize("GameRepairError", "An error occurred while repairing the game files.\nYou may have to reinstall the game."))
                                                       .WithImage(MessageBoxImage.Exclamation)
                                                       .WithButtons(MessageBoxButton.OKCancel)
                                                       .WithOkButtonText(Loc.Localize("GameRepairSuccess_TryAgain", "_Try again"))
                                                       .WithParentWindow(_window)
                                                       .Show() == MessageBoxResult.OK;
                        }

                        break;

                    case PatchVerifier.VerifyState.Cancelled:
                        doLogin = doVerify = false;
                        break;
                }
            }

            progressDialog.Dispatcher.Invoke(progressDialog.Close);
            mutex.Close();
            mutex = null;
        }
        else
        {
            CustomMessageBox.Show(Loc.Localize("PatcherAlreadyInProgress", "XIVLauncher is already patching your game in another instance. Please check if XIVLauncher is still open."), "XIVLauncher",
                MessageBoxButton.OK, MessageBoxImage.Error, parentWindow: _window);
        }

        return doLogin;
        */

        throw new NotImplementedException();
    }

    private void Hide()
    {
    }

    private void Reactivate()
    {
        IsLoggingIn = false;
        this.App.State = LauncherApp.LauncherState.Main;
    }
}<|MERGE_RESOLUTION|>--- conflicted
+++ resolved
@@ -691,17 +691,10 @@
                     return null;
             }
 
-<<<<<<< HEAD
-            var wineLogFile = new FileInfo(Path.Combine(App.Storage.GetFolder("logs").FullName, "wine.log"));
-            runner = new UnixGameRunner(App.Settings.WineStartupType ?? WineStartupType.Command, App.Settings.WineStartCommandLine, Program.CompatibilityTools, App.Settings.DxvkHudType,
-                App.Settings.GameModeEnabled ?? false, App.Settings.DxvkAsyncEnabled ?? true, App.Settings.ESyncEnabled ?? false, App.Settings.FSyncEnabled ?? false, App.Settings.WineDebugVars ?? string.Empty, wineLogFile, 
-                dalamudLauncher, dalamudOk);
-=======
             runner = new UnixGameRunner(Program.CompatibilityTools, dalamudLauncher, dalamudOk, App.Settings.DalamudLoadMethod, Program.DotnetRuntime);
 
             gameArgs += $" UserPath={Program.CompatibilityTools.UnixToWinePath(App.Settings.GameConfigPath.FullName)}";
             gameArgs = gameArgs.Trim();
->>>>>>> e3d40391
         }
         else
         {
