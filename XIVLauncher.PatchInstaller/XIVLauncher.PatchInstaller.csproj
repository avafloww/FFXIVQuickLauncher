﻿<?xml version="1.0" encoding="utf-8"?>
<Project ToolsVersion="15.0" xmlns="http://schemas.microsoft.com/developer/msbuild/2003">
  <Import Project="$(MSBuildExtensionsPath)\$(MSBuildToolsVersion)\Microsoft.Common.props" Condition="Exists('$(MSBuildExtensionsPath)\$(MSBuildToolsVersion)\Microsoft.Common.props')" />
  <PropertyGroup>
    <Configuration Condition=" '$(Configuration)' == '' ">Debug</Configuration>
    <Platform Condition=" '$(Platform)' == '' ">AnyCPU</Platform>
    <ProjectGuid>{395CDFAB-48F8-4EC5-833D-05F5795A157D}</ProjectGuid>
    <OutputType>Exe</OutputType>
    <RootNamespace>XIVLauncher.PatchInstaller</RootNamespace>
    <AssemblyName>XIVLauncher.PatchInstaller</AssemblyName>
    <TargetFrameworkVersion>v4.7.2</TargetFrameworkVersion>
    <FileAlignment>512</FileAlignment>
    <AutoGenerateBindingRedirects>true</AutoGenerateBindingRedirects>
    <Deterministic>true</Deterministic>
    <TargetFrameworkProfile />
  </PropertyGroup>
  <PropertyGroup Condition=" '$(Configuration)|$(Platform)' == 'Debug|AnyCPU' ">
    <PlatformTarget>AnyCPU</PlatformTarget>
    <DebugSymbols>true</DebugSymbols>
    <DebugType>full</DebugType>
    <Optimize>false</Optimize>
    <OutputPath>..\bin\</OutputPath>
    <DefineConstants>DEBUG;TRACE</DefineConstants>
    <ErrorReport>prompt</ErrorReport>
    <WarningLevel>4</WarningLevel>
  </PropertyGroup>
  <PropertyGroup Condition=" '$(Configuration)|$(Platform)' == 'Release|AnyCPU' ">
    <PlatformTarget>AnyCPU</PlatformTarget>
    <DebugType>pdbonly</DebugType>
    <Optimize>true</Optimize>
    <OutputPath>..\bin\</OutputPath>
    <DefineConstants>TRACE</DefineConstants>
    <ErrorReport>prompt</ErrorReport>
    <WarningLevel>4</WarningLevel>
  </PropertyGroup>
  <PropertyGroup>
    <ApplicationIcon>icon.ico</ApplicationIcon>
  </PropertyGroup>
  <ItemGroup>
    <Reference Include="Serilog, Version=2.0.0.0, Culture=neutral, PublicKeyToken=24c2f752a8e58a10, processorArchitecture=MSIL">
      <HintPath>..\packages\Serilog.2.8.0\lib\net46\Serilog.dll</HintPath>
    </Reference>
    <Reference Include="Serilog.Sinks.Async, Version=1.4.0.0, Culture=neutral, PublicKeyToken=24c2f752a8e58a10, processorArchitecture=MSIL">
      <HintPath>..\packages\Serilog.Sinks.Async.1.4.0\lib\net461\Serilog.Sinks.Async.dll</HintPath>
    </Reference>
    <Reference Include="Serilog.Sinks.Console, Version=3.1.1.0, Culture=neutral, PublicKeyToken=24c2f752a8e58a10, processorArchitecture=MSIL">
      <HintPath>..\packages\Serilog.Sinks.Console.3.1.1\lib\net45\Serilog.Sinks.Console.dll</HintPath>
    </Reference>
    <Reference Include="Serilog.Sinks.Debug, Version=1.0.1.0, Culture=neutral, PublicKeyToken=24c2f752a8e58a10, processorArchitecture=MSIL">
      <HintPath>..\packages\Serilog.Sinks.Debug.1.0.1\lib\net46\Serilog.Sinks.Debug.dll</HintPath>
    </Reference>
    <Reference Include="Serilog.Sinks.File, Version=2.0.0.0, Culture=neutral, PublicKeyToken=24c2f752a8e58a10, processorArchitecture=MSIL">
      <HintPath>..\packages\Serilog.Sinks.File.4.1.0\lib\net45\Serilog.Sinks.File.dll</HintPath>
    </Reference>
    <Reference Include="System" />
    <Reference Include="System.Core" />
    <Reference Include="System.Xml.Linq" />
    <Reference Include="System.Data.DataSetExtensions" />
    <Reference Include="Microsoft.CSharp" />
    <Reference Include="System.Data" />
    <Reference Include="System.Net.Http" />
    <Reference Include="System.Xml" />
  </ItemGroup>
  <ItemGroup>
    <Compile Include="Util\BinaryReaderHelpers.cs" />
    <Compile Include="Program.cs" />
    <Compile Include="Properties\AssemblyInfo.cs" />
    <Compile Include="Util\ChecksumBinaryReader.cs" />
    <Compile Include="ZiPatchOld\Structures\Commands\FileHeader\FileHeaderStruct.cs" />
    <Compile Include="ZiPatchOld\Structures\Commands\FileHeader\FileHeaderZiPatchCommand.cs" />
    <Compile Include="ZiPatchOld\Structures\Commands\IZiPatchCommand.cs" />
    <Compile Include="ZiPatchOld\Structures\Commands\SqPack\SqPackCommandType.cs" />
    <Compile Include="ZiPatchOld\Structures\Commands\SqPack\SqPackZiPatchCommand.cs" />
    <Compile Include="ZiPatchOld\Structures\ZiPatchCommandPack.cs" />
    <Compile Include="ZiPatchOld\ZiPatchCommandType.cs" />
    <Compile Include="ZiPatchOld\ZiPatchExecute.cs" />
    <Compile Include="ZiPatch\Chunk\AddDirectoryChunk.cs" />
    <Compile Include="ZiPatch\Chunk\DeleteDirectoryChunk.cs" />
    <Compile Include="ZiPatch\Chunk\SqpkChunk.cs" />
    <Compile Include="ZiPatch\Chunk\EndOfFileChunk.cs" />
    <Compile Include="ZiPatch\Chunk\SqpkCommand\SqpkPatchInfo.cs" />
    <Compile Include="ZiPatch\Chunk\SqpkCommand\SqpkFile.cs" />
    <Compile Include="ZiPatch\Chunk\SqpkCommand\SqpkIndex.cs" />
    <Compile Include="ZiPatch\Chunk\SqpkCommand\SqpkExpandData.cs" />
    <Compile Include="ZiPatch\Chunk\SqpkCommand\SqpkTargetInfo.cs" />
    <Compile Include="ZiPatch\Chunk\SqpkCommand\SqpkHeader.cs" />
    <Compile Include="ZiPatch\Chunk\SqpkCommand\SqpkDeleteData.cs" />
    <Compile Include="ZiPatch\Chunk\SqpkCommand\SqpkAddData.cs" />
    <Compile Include="ZiPatch\Chunk\XXXXChunk.cs" />
    <Compile Include="ZiPatch\Chunk\ApplyFreeSpaceChunk.cs" />
    <Compile Include="ZiPatch\Chunk\ApplyOptionChunk.cs" />
    <Compile Include="ZiPatch\Chunk\FileHeaderChunk.cs" />
    <Compile Include="ZiPatch\Chunk\ZiPatchChunk.cs" />
    <Compile Include="Util\Crc32.cs" />
    <Compile Include="ZiPatch\Util\SqexFileStream.cs" />
    <Compile Include="ZiPatch\Util\SqpackIndexFile.cs" />
    <Compile Include="ZiPatch\Util\SqpackDatFile.cs" />
    <Compile Include="ZiPatch\Util\SqexFile.cs" />
    <Compile Include="ZiPatch\Util\SqpackFile.cs" />
    <Compile Include="ZiPatch\Util\SqpkCompressedBlock.cs" />
    <Compile Include="ZiPatch\ZiPatchConfig.cs" />
    <Compile Include="ZiPatch\ZiPatchException.cs" />
    <Compile Include="ZiPatch\ZiPatchFile.cs" />
  </ItemGroup>
  <ItemGroup>
    <None Include="App.config" />
    <None Include="packages.config" />
  </ItemGroup>
  <ItemGroup>
    <Content Include="icon.ico" />
  </ItemGroup>
<<<<<<< HEAD
  <ItemGroup />
=======
  <ItemGroup>
    <ProjectReference Include="..\XIVLauncher\XIVLauncher.csproj">
      <Project>{beb33308-6e15-41f7-acc8-86bb786e2e56}</Project>
      <Name>XIVLauncher</Name>
    </ProjectReference>
  </ItemGroup>
>>>>>>> 8de86e2e
  <Import Project="$(MSBuildToolsPath)\Microsoft.CSharp.targets" />
</Project><|MERGE_RESOLUTION|>--- conflicted
+++ resolved
@@ -109,15 +109,11 @@
   <ItemGroup>
     <Content Include="icon.ico" />
   </ItemGroup>
-<<<<<<< HEAD
-  <ItemGroup />
-=======
   <ItemGroup>
     <ProjectReference Include="..\XIVLauncher\XIVLauncher.csproj">
       <Project>{beb33308-6e15-41f7-acc8-86bb786e2e56}</Project>
       <Name>XIVLauncher</Name>
     </ProjectReference>
   </ItemGroup>
->>>>>>> 8de86e2e
   <Import Project="$(MSBuildToolsPath)\Microsoft.CSharp.targets" />
 </Project>